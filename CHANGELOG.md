--- conflicted
+++ resolved
@@ -4,19 +4,15 @@
 
 ## Master
 
-<<<<<<< HEAD
 - Folders like `.cache` won't be pruned from the `node_modules` after each install.
 
   [#7699](https://github.com/yarnpkg/yarn/pull/7699) - [**Maël Nison**](https://twitter.com/arcanis)
 
+- Correctly installs workspace child dependencies when workspace child not symlinked to root.
+
+  [#7289](https://github.com/yarnpkg/yarn/pull/7289) - [**Daniel Tschinder**](https://github.com/danez)
+
 - Makes running scripts with Plug'n Play possible on node 13.
-=======
-- Correctly installs workspace child dependencies when workspace child not symlinked to root.
-
-  [#7289](https://github.com/yarnpkg/yarn/pull/7289) - [**Daniel Tschinder**](https://github.com/danez)
-
-- Makes running scripts with Plug'n Play possible on node 13
->>>>>>> c43f66d1
 
   [#7650](https://github.com/yarnpkg/yarn/pull/7650) - [**Sander Verweij**](https://github.com/sverweij)
 
